--- conflicted
+++ resolved
@@ -90,17 +90,12 @@
   onOpenChange: externalOnOpenChange,
 }: TaskDialogProps) {
   const isEditMode = !!task;
-<<<<<<< HEAD
   const { isWorker, isSupervisor, isAdmin, canDeleteTasks } = usePermissions();
-  const [open, setOpen] = useState(false);
-=======
-  const { isWorker, isSupervisor, isAdmin } = usePermissions();
   const [internalOpen, setInternalOpen] = useState(false);
 
   // Use external open state if provided, otherwise use internal state
   const open = externalOpen !== undefined ? externalOpen : internalOpen;
   const setOpen = externalOnOpenChange || setInternalOpen;
->>>>>>> ae64352c
   const [loading, setLoading] = useState(false);
   const [profiles, setProfiles] = useState<Profile[]>([]);
   const [teamAssignments, setTeamAssignments] = useState<
